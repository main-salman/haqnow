--- conflicted
+++ resolved
@@ -162,12 +162,9 @@
 ):
     """Reorder collaborators by updating display_order (admin only)."""
     try:
-<<<<<<< HEAD
-=======
         # Validate request
         if not request.collaborator_ids or len(request.collaborator_ids) == 0:
             raise HTTPException(status_code=400, detail="collaborator_ids cannot be empty")
->>>>>>> c7841b1e
         # Update display_order for each collaborator based on their position in the list
         for index, collaborator_id in enumerate(request.collaborator_ids):
             collaborator = db.query(Collaborator).filter(Collaborator.id == collaborator_id).first()
